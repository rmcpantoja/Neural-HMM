--- conflicted
+++ resolved
@@ -80,8 +80,9 @@
                 t, ar_inputs, h_post_prenet, c_post_prenet, data_dropout_flag, prenet_dropout_flag)
 
             # Get mean, std and transition vector from decoder for this timestep
-            mean, std, transition_vector = self.decoder(
-                h_post_prenet, text_embeddings)
+            # with gradient checkpointing
+            mean, std, transition_vector = torch.utils.checkpoint.checkpoint(
+                self.decoder, h_post_prenet, text_embeddings)
 
             # Forward algorithm for this timestep
             if t == 0:
@@ -143,20 +144,6 @@
         3. Run the autoregressive frame through the prenet (has dropout)
         4. Run the prenet output through the post prenet rnn
 
-<<<<<<< HEAD
-            mean, std, transition_vector = torch.utils.checkpoint.checkpoint(
-                self.decoder, h_post_prenet, text_embeddings)
-
-            log_alpha_temp = self.emission_model(
-                mel_inputs[:, t], mean,
-                std, text_lengths) + self.transition_model(
-                self.log_alpha_scaled[:, t - 1, :], transition_vector, text_lengths)
-            log_c[:, t] = torch.logsumexp(log_alpha_temp, dim=1)
-            self.log_alpha_scaled[:, t,
-                                  :] = log_alpha_temp - log_c[:, t].unsqueeze(1)
-            self.transition_vector[:, t] = transition_vector
-            self.means.append(mean.detach())
-=======
         Args:
             t (int): mel-spec timestep
             ar_inputs (torch.FloatTensor): go-token appended mel-spectrograms
@@ -164,7 +151,6 @@
             c_post_prenet (torch.FloatTensor): previous timestep rnn cell state
             data_dropout_flag (bool): data dropout flag
             prenet_dropout_flag (bool): data dropout flag
->>>>>>> 1699767e
 
         Returns:
             h_post_prenet (torch.FloatTensor): rnn hidden state of the current timestep
